import argparse
import difflib
import html
import os
import sys

<<<<<<< HEAD
# Import das configurações - importar o módulo config.py da raiz

# Encontrar o diretório raiz do projeto (onde está o config.py)
current_dir = os.path.dirname(os.path.abspath(__file__))
root_path = current_dir
# Subir até encontrar o config.py
for _ in range(4):  # src/docx_compare/core/ = 3 níveis + 1 extra
    root_path = os.path.dirname(root_path)
    if os.path.exists(os.path.join(root_path, "config.py")):
        break

if root_path not in sys.path:
    sys.path.insert(0, root_path)

try:
    # Importar especificamente o arquivo config.py
    import importlib.util
    config_path = os.path.join(root_path, "config.py")
    spec = importlib.util.spec_from_file_location("config_module", config_path)
    if spec and spec.loader:
        config = importlib.util.module_from_spec(spec)
        spec.loader.exec_module(config)

        # Usar getattr com fallback para evitar AttributeError
        LUA_FILTER_PATH = getattr(config, 'LUA_FILTER_PATH', 
                                  os.getenv("LUA_FILTER_PATH", "config/comments_html_filter_direct.lua"))
        RESULTS_DIR = getattr(config, 'RESULTS_DIR', 
                              os.getenv("RESULTS_DIR", "results"))
    else:
        raise ImportError("Não foi possível carregar o módulo config.py")
except Exception as e:
    print(f"Aviso: Erro ao importar configurações ({e}), usando fallbacks")
    # Fallback para quando executado como módulo
    LUA_FILTER_PATH = os.getenv("LUA_FILTER_PATH", "config/comments_html_filter_direct.lua")
    RESULTS_DIR = os.getenv("RESULTS_DIR", "results")

# Tentar importar módulos utilitários com fallbacks para diferentes ambientes
try:
    from src.docx_compare.core.docx_utils import (
        analyze_differences,
        convert_docx_to_html,
        extract_body_content,
        get_css_styles,
        html_to_text,
        sanitize_html_for_csp,
    )
except ImportError:
    try:
        from docx_compare.core.docx_utils import (
            analyze_differences,
            convert_docx_to_html,
            extract_body_content,
            get_css_styles,
            html_to_text,
            sanitize_html_for_csp,
        )
    except ImportError:
        # Fallback relativo
        from .docx_utils import (
            analyze_differences,
            convert_docx_to_html,
            extract_body_content,
            get_css_styles,
            html_to_text,
            sanitize_html_for_csp,
        )
=======
# Adicionar o diretório raiz ao path
sys.path.insert(
    0, os.path.abspath(os.path.join(os.path.dirname(__file__), "../../../"))
)

# Definir constantes de configuração
LUA_FILTER_PATH = os.getenv("LUA_FILTER_PATH", "config/comments_html_filter_direct.lua")
RESULTS_DIR = os.getenv("RESULTS_DIR", "results")

from src.docx_compare.core.docx_utils import (
    analyze_differences,
    convert_docx_to_html,
    extract_body_content,
    get_css_styles,
    html_to_text,
    sanitize_html_for_csp,
)
>>>>>>> 030abd3c


def generate_diff_html(original_docx, modified_docx, output_html, dry_run=False):
    """
    Gera comparação HTML entre dois documentos DOCX.

    Args:
        original_docx: Caminho para o documento original
        modified_docx: Caminho para o documento modificado
        output_html: Caminho para o arquivo HTML de saída
        dry_run: Se True, apenas analisa sem gerar arquivo
    """
    temp_original_html = "original_temp.html"
    temp_modified_html = "modified_temp.html"

    try:
        print(
            f"🔍 Analisando: {os.path.basename(original_docx)} vs {os.path.basename(modified_docx)}"
        )

        # 1. Converter ambos os DOCX para HTML
        convert_docx_to_html(original_docx, temp_original_html, LUA_FILTER_PATH)
        convert_docx_to_html(modified_docx, temp_modified_html, LUA_FILTER_PATH)

        # 2. Extrair apenas o conteúdo do body
        original_content = extract_body_content(temp_original_html)
        modified_content = extract_body_content(temp_modified_html)

        # 3. Converter HTML para texto limpo
        original_text = html_to_text(original_content)
        modified_text = html_to_text(modified_content)

        # 4. Analisar diferenças
        stats = analyze_differences(original_text, modified_text)

        # Mostrar estatísticas
        print("📊 Resultados da análise:")
        print(f"   📈 Adições: {stats['total_additions']}")
        print(f"   📉 Remoções: {stats['total_deletions']}")
        print(f"   🔄 Modificações: {stats['total_modifications']}")

        if stats["modifications"]:
            print("   📝 Exemplos de modificações:")
            for i, mod in enumerate(stats["modifications"][:3]):
                print(
                    f"      {i + 1}. '{mod['original'][:50]}...' → '{mod['modified'][:50]}...'"
                )

        # Se for dry-run, parar aqui
        if dry_run:
            print("🔍 Modo dry-run: análise concluída, nenhum arquivo gerado")
            return stats

        # 5. Dividir em parágrafos para melhor comparação
        original_paragraphs = [
            p.strip() for p in original_text.split("\n\n") if p.strip()
        ]
        modified_paragraphs = [
            p.strip() for p in modified_text.split("\n\n") if p.strip()
        ]

        # 6. Usar difflib para comparar os parágrafos
        d = difflib.unified_diff(
            original_paragraphs,
            modified_paragraphs,
            fromfile="Original",
            tofile="Modificado",
            lineterm="",
        )

        # Converter para lista para poder contar
        diff_lines = list(d)

        # Contar adições e remoções (para compatibilidade)
        sum(
            1
            for line in diff_lines
            if line.startswith("+") and not line.startswith("+++")
        )
        sum(
            1
            for line in diff_lines
            if line.startswith("-") and not line.startswith("---")
        )

        # 7. Gerar HTML final
        html_content = []
        html_content.append("<!DOCTYPE html>\n")
        html_content.append('<html lang="pt-br">\n')
        html_content.append("<head>\n")
        html_content.append('<meta charset="utf-8">\n')
        html_content.append(
            '<meta name="viewport" content="width=device-width, initial-scale=1.0">\n'
        )
        html_content.append("<title>Comparação de Documentos</title>\n")
        html_content.append(f"<style>{get_css_styles()}</style>\n")
        html_content.append("</head>\n")
        html_content.append("<body>\n")
        html_content.append('<div class="diff-header">\n')
        html_content.append("<h1>Comparação de Documentos</h1>\n")
        html_content.append(
            f"<p><strong>Original:</strong> {os.path.basename(original_docx)} | "
        )
        html_content.append(
            f"<strong>Modificado:</strong> {os.path.basename(modified_docx)}</p>\n"
        )
        html_content.append("</div>\n")

        html_content.append('<div class="diff-stats">\n')
        html_content.append("<strong>Estatísticas:</strong> ")
        html_content.append(
            f'<span class="added-count">+{stats["total_additions"]} adições</span> | '
        )
        html_content.append(
            f'<span class="removed-count">-{stats["total_deletions"]} remoções</span>\n'
        )
        html_content.append("</div>\n")

        html_content.append('<div class="diff-content">\n')

        # Regenerar o diff para exibição
        d = difflib.unified_diff(
            original_paragraphs,
            modified_paragraphs,
            fromfile="Original",
            tofile="Modificado",
            lineterm="",
        )

        for line in d:
            if (
                line.startswith("@@")
                or line.startswith("---")
                or line.startswith("+++")
            ):
                continue
            elif line.startswith("+"):
                content = html.escape(line[1:])
                html_content.append(f'<p class="added">{content}</p>\n')
            elif line.startswith("-"):
                content = html.escape(line[1:])
                html_content.append(f'<p class="removed">{content}</p>\n')
            elif line.startswith(" "):
                content = html.escape(line[1:])
                html_content.append(f"<p>{content}</p>\n")

        html_content.append("</div>\n")
        html_content.append("</body>\n")
        html_content.append("</html>\n")

        # Combinar todo o HTML
        full_html = "".join(html_content)

        # Sanitizar para compatibilidade com CSP
        sanitized_html = sanitize_html_for_csp(full_html)

        # Escrever HTML sanitizado no arquivo
        with open(output_html, "w", encoding="utf-8") as f:
            f.write(sanitized_html)

        print(f"✅ Diff HTML gerado em: {output_html}")
        return stats

    finally:
        # Limpar arquivos temporários (temporariamente comentado para debug)
        # for temp_file in [temp_original_html, temp_modified_html]:
        #     if os.path.exists(temp_file):
        #         os.remove(temp_file)
        pass


def main():
    """Função principal do CLI com suporte a argumentos."""
    parser = argparse.ArgumentParser(
        description="Compara dois documentos DOCX e gera um relatório HTML das diferenças",
        formatter_class=argparse.RawDescriptionHelpFormatter,
        epilog="""
Exemplos de uso:
  python docx_diff_viewer.py original.docx modificado.docx
  python docx_diff_viewer.py original.docx modificado.docx saida.html
  python docx_diff_viewer.py original.docx modificado.docx --dry-run
  python docx_diff_viewer.py original.docx modificado.docx --dry-run --verbose
        """,
    )

    parser.add_argument("original", help="Caminho para o documento DOCX original")

    parser.add_argument("modified", help="Caminho para o documento DOCX modificado")

    parser.add_argument(
        "output",
        nargs="?",
        help="Caminho para o arquivo HTML de saída (padrão: results/resultado.html)",
    )

    parser.add_argument(
        "--dry-run",
        action="store_true",
        help="Executa apenas a análise sem gerar arquivo HTML",
    )

    parser.add_argument(
        "--verbose",
        "-v",
        action="store_true",
        help="Exibe informações detalhadas durante a execução",
    )

    parser.add_argument(
        "--style",
        choices=["default", "minimal", "modern"],
        default="default",
        help="Estilo CSS para o relatório HTML (padrão: default)",
    )

    args = parser.parse_args()

    # Validar arquivos de entrada
    for file_path, name in [(args.original, "original"), (args.modified, "modificado")]:
        if not os.path.exists(file_path):
            print(f"❌ ERRO: Arquivo {name} não encontrado: {file_path}")
            sys.exit(1)
        if not file_path.lower().endswith(".docx"):
            print(f"⚠️  AVISO: Arquivo {name} não possui extensão .docx: {file_path}")

    # Definir arquivo de saída
    if args.dry_run:
        output_html_file = None
    elif args.output:
        output_html_file = args.output
        # Se o caminho não é absoluto e não contém pasta, colocar em results
        if (
            not os.path.isabs(output_html_file)
            and os.path.dirname(output_html_file) == ""
        ):
            output_html_file = os.path.join(RESULTS_DIR, output_html_file)
    else:
        output_html_file = os.path.join(RESULTS_DIR, "resultado.html")

    # Verificar filtro Lua
    if not os.path.exists(LUA_FILTER_PATH):
        print(
            f"❌ ERRO: Filtro Lua não encontrado em '{LUA_FILTER_PATH}'. Verifique o caminho."
        )
        sys.exit(1)

    # Executar comparação
    try:
        if args.verbose:
            print("🔧 Configurações:")
            print(f"   📁 Original: {args.original}")
            print(f"   📁 Modificado: {args.modified}")
            if not args.dry_run:
                print(f"   📄 Saída: {output_html_file}")
                print(f"   🎨 Estilo: {args.style}")
            print(
                f"   🔍 Modo: {'Análise apenas (dry-run)' if args.dry_run else 'Gerar HTML'}"
            )
            print(f"   🔧 Filtro Lua: {LUA_FILTER_PATH}")
            print()

        # Configurar estilo CSS se não for dry-run
        if not args.dry_run:
            # Temporariamente modificar get_css_styles para usar o estilo escolhido
            try:
                from src.docx_compare.core import docx_utils
            except ImportError:
                try:
                    from docx_compare.core import docx_utils
                except ImportError:
                    # Usar import relativo como fallback
                    from . import docx_utils

            original_get_css = docx_utils.get_css_styles
            docx_utils.get_css_styles = lambda style_type="default": original_get_css(
                args.style
            )

        stats = generate_diff_html(
            args.original, args.modified, output_html_file, dry_run=args.dry_run
        )

        if args.verbose and stats:
            print("\n📊 Detalhes da análise:")
            print(
                f"   🔢 Total de modificações encontradas: {len(stats.get('modifications', []))}"
            )
            if stats.get("modifications"):
                print("   📝 Mostrando até 10 modificações:")
                for i, mod in enumerate(stats["modifications"][:10]):
                    print(f"      {i + 1:2d}. '{mod['original'][:40]}...'")
                    print(f"          → '{mod['modified'][:40]}...'")

        print("\n✅ Comparação concluída com sucesso!")

    except Exception as e:
        print(f"❌ Erro durante a comparação: {e}")
        if args.verbose:
            import traceback

            traceback.print_exc()
        sys.exit(1)


if __name__ == "__main__":
    main()<|MERGE_RESOLUTION|>--- conflicted
+++ resolved
@@ -4,74 +4,6 @@
 import os
 import sys
 
-<<<<<<< HEAD
-# Import das configurações - importar o módulo config.py da raiz
-
-# Encontrar o diretório raiz do projeto (onde está o config.py)
-current_dir = os.path.dirname(os.path.abspath(__file__))
-root_path = current_dir
-# Subir até encontrar o config.py
-for _ in range(4):  # src/docx_compare/core/ = 3 níveis + 1 extra
-    root_path = os.path.dirname(root_path)
-    if os.path.exists(os.path.join(root_path, "config.py")):
-        break
-
-if root_path not in sys.path:
-    sys.path.insert(0, root_path)
-
-try:
-    # Importar especificamente o arquivo config.py
-    import importlib.util
-    config_path = os.path.join(root_path, "config.py")
-    spec = importlib.util.spec_from_file_location("config_module", config_path)
-    if spec and spec.loader:
-        config = importlib.util.module_from_spec(spec)
-        spec.loader.exec_module(config)
-
-        # Usar getattr com fallback para evitar AttributeError
-        LUA_FILTER_PATH = getattr(config, 'LUA_FILTER_PATH', 
-                                  os.getenv("LUA_FILTER_PATH", "config/comments_html_filter_direct.lua"))
-        RESULTS_DIR = getattr(config, 'RESULTS_DIR', 
-                              os.getenv("RESULTS_DIR", "results"))
-    else:
-        raise ImportError("Não foi possível carregar o módulo config.py")
-except Exception as e:
-    print(f"Aviso: Erro ao importar configurações ({e}), usando fallbacks")
-    # Fallback para quando executado como módulo
-    LUA_FILTER_PATH = os.getenv("LUA_FILTER_PATH", "config/comments_html_filter_direct.lua")
-    RESULTS_DIR = os.getenv("RESULTS_DIR", "results")
-
-# Tentar importar módulos utilitários com fallbacks para diferentes ambientes
-try:
-    from src.docx_compare.core.docx_utils import (
-        analyze_differences,
-        convert_docx_to_html,
-        extract_body_content,
-        get_css_styles,
-        html_to_text,
-        sanitize_html_for_csp,
-    )
-except ImportError:
-    try:
-        from docx_compare.core.docx_utils import (
-            analyze_differences,
-            convert_docx_to_html,
-            extract_body_content,
-            get_css_styles,
-            html_to_text,
-            sanitize_html_for_csp,
-        )
-    except ImportError:
-        # Fallback relativo
-        from .docx_utils import (
-            analyze_differences,
-            convert_docx_to_html,
-            extract_body_content,
-            get_css_styles,
-            html_to_text,
-            sanitize_html_for_csp,
-        )
-=======
 # Adicionar o diretório raiz ao path
 sys.path.insert(
     0, os.path.abspath(os.path.join(os.path.dirname(__file__), "../../../"))
@@ -89,7 +21,6 @@
     html_to_text,
     sanitize_html_for_csp,
 )
->>>>>>> 030abd3c
 
 
 def generate_diff_html(original_docx, modified_docx, output_html, dry_run=False):
@@ -354,14 +285,7 @@
         # Configurar estilo CSS se não for dry-run
         if not args.dry_run:
             # Temporariamente modificar get_css_styles para usar o estilo escolhido
-            try:
-                from src.docx_compare.core import docx_utils
-            except ImportError:
-                try:
-                    from docx_compare.core import docx_utils
-                except ImportError:
-                    # Usar import relativo como fallback
-                    from . import docx_utils
+            from src.docx_compare.core import docx_utils
 
             original_get_css = docx_utils.get_css_styles
             docx_utils.get_css_styles = lambda style_type="default": original_get_css(
