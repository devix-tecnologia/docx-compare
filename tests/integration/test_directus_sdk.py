--- conflicted
+++ resolved
@@ -1,20 +1,10 @@
 #!/usr/bin/env python3
 """
-<<<<<<< HEAD
-Teste do SDK do Directus
-=======
 Teste simples do SDK do Directus
->>>>>>> f52815a2
 """
 
 import os
 import unittest
-<<<<<<< HEAD
-from unittest.mock import Mock, patch
-
-from dotenv import load_dotenv
-
-=======
 
 from directus_sdk_py import DirectusClient
 from dotenv import load_dotenv
@@ -22,88 +12,18 @@
 # Carregar variáveis de ambiente
 load_dotenv()
 
->>>>>>> f52815a2
 
 class TestDirectusSDK(unittest.TestCase):
     """Testes para o SDK do Directus."""
 
     def setUp(self):
-<<<<<<< HEAD
-        """Configuração dos testes."""
-        load_dotenv()
-        self.base_url = (
-=======
         """Configuração inicial para os testes."""
         # Configurações
         self.directus_base_url = (
->>>>>>> f52815a2
             os.getenv("DIRECTUS_BASE_URL", "https://contract.devix.co")
             .replace("/admin/", "")
             .rstrip("/")
         )
-<<<<<<< HEAD
-        self.token = os.getenv("DIRECTUS_TOKEN", "test-token")
-
-    def test_directus_configuration(self):
-        """Testa se as configurações do Directus estão corretas."""
-        self.assertIsNotNone(self.base_url)
-        self.assertTrue(self.base_url.startswith("http"))
-        self.assertIsNotNone(self.token)
-
-    @patch("directus_sdk_py.DirectusClient")
-    def test_directus_client_creation(self, mock_directus_client):
-        """Testa a criação do cliente Directus."""
-        # Mock do cliente
-        mock_client = Mock()
-        mock_directus_client.return_value = mock_client
-
-        try:
-            from directus_sdk_py import DirectusClient
-
-            client = DirectusClient(url=self.base_url, token=self.token)
-            self.assertIsNotNone(client)
-        except ImportError:
-            self.skipTest("directus_sdk_py não está instalado")
-
-    @patch("directus_sdk_py.DirectusClient")
-    def test_directus_get_items(self, mock_directus_client):
-        """Testa a busca de itens no Directus."""
-        # Mock do cliente e resposta
-        mock_client = Mock()
-        mock_client.get_items.return_value = [
-            {"id": "123", "status": "processar"},
-            {"id": "456", "status": "processado"},
-        ]
-        mock_directus_client.return_value = mock_client
-
-        try:
-            from directus_sdk_py import DirectusClient
-
-            client = DirectusClient(url=self.base_url, token=self.token)
-
-            # Teste buscar todos os itens
-            versoes_all = client.get_items("versao")
-            self.assertIsInstance(versoes_all, list)
-            self.assertEqual(len(versoes_all), 2)
-
-            # Teste buscar com filtro
-            versoes_filtradas = client.get_items(
-                "versao", {"filter": {"status": "processar"}}
-            )
-            self.assertIsInstance(versoes_filtradas, list)
-
-        except ImportError:
-            self.skipTest("directus_sdk_py não está instalado")
-
-    def test_environment_variables(self):
-        """Testa se as variáveis de ambiente estão configuradas."""
-        # Testa se pelo menos temos URLs válidas
-        self.assertTrue(
-            self.base_url.startswith("http://") or self.base_url.startswith("https://")
-        )
-        # Token deve ter pelo menos alguns caracteres
-        self.assertGreater(len(self.token), 5)
-=======
         self.directus_token = os.getenv("DIRECTUS_TOKEN", "your-directus-token")
 
         print(f"🔗 Testando conexão com: {self.directus_base_url}")
@@ -164,7 +84,6 @@
         """Testa se as variáveis de ambiente estão configuradas."""
         self.assertIsNotNone(os.getenv("DIRECTUS_BASE_URL"))
         self.assertIsNotNone(os.getenv("DIRECTUS_TOKEN"))
->>>>>>> f52815a2
 
 
 if __name__ == "__main__":
