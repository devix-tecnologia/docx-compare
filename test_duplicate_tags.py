#!/usr/bin/env python3
"""
Teste para validar extração de conteúdo com tags duplicadas.
Segunda ocorrência da mesma tag é considerada como fechamento.
"""

import sys

sys.path.append("/home/joris/repositorio/devix/docx-compare/src")

from docx_compare.processors.processador_modelo_contrato import (
    extract_content_between_tags,
)


def test_duplicate_tags_extraction():
    """Teste com tags duplicadas como fechamento"""

    # Simular conteúdo HTML com tags duplicadas
    html_content = """
    <p>Início do documento</p>

    <p>{{preambulo}}</p>
    <p>Este é o conteúdo do preâmbulo com informações importantes sobre o contrato.</p>
    <p>{{preambulo}}</p>

    <p>Outras informações</p>

    <p>{{1}}</p>
    <p>CLÁUSULA 1ª. OBJETIVO</p>
    <p>Este contrato tem por objeto...</p>
    <p>{{1}}</p>

    <p>{{1.1}}</p>
    <p>1.1. O presente CONTRATO tem por objeto a prestação de serviços de inserir 'Serviços' a serem prestados em inserir.</p>
    <p>{{1.1}}</p>

    <p>{{2}}</p>
    <p>CLÁUSULA 2ª. PRAZO</p>
    <p>O prazo de vigência será de...</p>
    <p>{{2}}</p>

    <p>Final do documento</p>
    """

    print("🔍 Testando extração de conteúdo com tags duplicadas...")
    print("=" * 60)

    # Chamar função de extração
    resultado = extract_content_between_tags(html_content)

    print(f"\n✅ Resultado da extração ({len(resultado)} tags encontradas):")
    print("=" * 60)

    for tag, conteudo in resultado.items():
        print(f"🏷️  Tag: '{tag}'")
        print(f"   📄 Conteúdo: {conteudo}")
        print(f"   📏 Tamanho: {len(conteudo)} caracteres")
        print()

    # Validar resultados esperados
    tags_esperadas = ["preambulo", "1", "1.1", "2"]

    print("🧪 Validação dos resultados:")
    print("=" * 60)

    for tag in tags_esperadas:
        if tag in resultado:
            print(f"✅ Tag '{tag}' encontrada com conteúdo")
        else:
            print(f"❌ Tag '{tag}' NÃO encontrada")

    # Verificar conteúdos específicos
    validacoes = {
        "preambulo": "Este é o conteúdo do preâmbulo",
        "1": "CLÁUSULA 1ª. OBJETIVO",
        "1.1": "1.1. O presente CONTRATO tem por objeto",
<<<<<<< HEAD
        "2": "CLÁUSULA 2ª. PRAZO"
=======
        "2": "CLÁUSULA 2ª. PRAZO",
>>>>>>> 030abd3c
    }

    print("\n🔍 Validação de conteúdos específicos:")
    print("=" * 60)

    for tag, texto_esperado in validacoes.items():
        if tag in resultado:
            if texto_esperado in resultado[tag]:
                print(f"✅ Tag '{tag}' contém texto esperado: '{texto_esperado}'")
            else:
                print(f"⚠️  Tag '{tag}' não contém texto esperado: '{texto_esperado}'")
                print(f"   Conteúdo atual: {resultado[tag][:100]}...")
        else:
            print(f"❌ Tag '{tag}' não foi extraída")

    return resultado


if __name__ == "__main__":
    resultado = test_duplicate_tags_extraction()

    if len(resultado) > 0:
        print(f"\n🎉 Sucesso! {len(resultado)} tags extraídas com sucesso!")
    else:
        print("\n❌ Falha! Nenhuma tag foi extraída.")<|MERGE_RESOLUTION|>--- conflicted
+++ resolved
@@ -75,11 +75,7 @@
         "preambulo": "Este é o conteúdo do preâmbulo",
         "1": "CLÁUSULA 1ª. OBJETIVO",
         "1.1": "1.1. O presente CONTRATO tem por objeto",
-<<<<<<< HEAD
-        "2": "CLÁUSULA 2ª. PRAZO"
-=======
         "2": "CLÁUSULA 2ª. PRAZO",
->>>>>>> 030abd3c
     }
 
     print("\n🔍 Validação de conteúdos específicos:")
